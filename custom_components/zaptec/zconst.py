--- conflicted
+++ resolved
@@ -43,11 +43,6 @@
     ]
     """Valid parameters for charger settings (`chargers/{id}/update`)."""
 
-<<<<<<< HEAD
-    def get_remap(
-        self, wanted: list[str], device_types: set[str] | None = None
-    ) -> dict[str, int]:
-=======
     # Copied from the Zaptec API documentation
     # https://docs.zaptec.com/docs/identify-device-types
     charger_models: ClassVar[dict[str, set[str]]] = {
@@ -58,8 +53,9 @@
     }
     """Mapping of charger models to device serial number prefixes."""
 
-    def get_remap(self, wanted, device_types=None) -> dict:
->>>>>>> 6e4c3fcd
+    def get_remap(
+        self, wanted: list[str], device_types: set[str] | None = None
+    ) -> dict[str, int]:
         """Parse the Zaptec constants and return a remap dict.
 
         Parse the given zaptec constants record `CONST` and generate
