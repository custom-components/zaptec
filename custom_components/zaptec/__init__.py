"""Support for zaptec."""
import asyncio
import logging
from datetime import timedelta

import homeassistant.helpers.config_validation as cv
import voluptuous as vol
from homeassistant.config_entries import ConfigEntry
from homeassistant.const import CONF_PASSWORD, CONF_USERNAME
from homeassistant.helpers import discovery
from homeassistant.helpers.aiohttp_client import async_get_clientsession
from homeassistant.helpers.dispatcher import (
    async_dispatcher_send,
)
from homeassistant.helpers.event import async_track_time_interval
from homeassistant.helpers.typing import ConfigType, HomeAssistantType

from . import api
from .const import (
    CONF_ENABLED,
    CONF_NAME,
    CONF_SENSOR,
    CONF_SWITCH,
    DOMAIN,
    EVENT_NEW_DATA,
    PLATFORMS,
    STARTUP,
)
from .services import async_setup_services

_LOGGER = logging.getLogger(__name__)


async def _dry_setup(hass, config):
    _LOGGER.info(STARTUP)
    username = config[CONF_USERNAME]
    password = config[CONF_PASSWORD]

    if not username or not password:
        _LOGGER.debug("Missing username and password")
        # Add persistent notification too?
        return

    # Add the account to a so it can be shared.
    # between the sensor and the switch.
    if DOMAIN not in hass.data:
        hass.data.setdefault(DOMAIN, {})
        acc = api.Account(username, password, async_get_clientsession(hass))
        hass.data[DOMAIN]["api"] = acc

        if acc.is_built is False:
            await acc.build()

        async def push_update_for_map(_):
            for key, value in acc.map.items():
                state = await value.state()
                _LOGGER.debug(
                    "Pusing update for %s %s %s", key, value.__class__.__name__, state
                )

            async_dispatcher_send(hass, EVENT_NEW_DATA)

        prod = async_track_time_interval(
            hass, push_update_for_map, timedelta(seconds=60)
        )
        hass.data[DOMAIN].setdefault("producer", []).append(prod)
        await async_setup_services(hass)


async def async_setup(hass: HomeAssistantType, config: ConfigType) -> bool:
    if DOMAIN in hass.data:
        _LOGGER.info("Delete zaptec from your yaml")
    return True


async def async_setup_entry(hass: HomeAssistantType, entry: ConfigEntry) -> bool:
    """Set up zaptec as config entry."""
    await _dry_setup(hass, entry.data)
<<<<<<< HEAD
    await hass.config_entries.async_forward_entry_setups(entry, PLATFORMS)
=======

    for platform in PLATFORMS:
        _LOGGER.debug("Loading %s", platform)
        hass.async_create_task(
            hass.config_entries.async_forward_entry_setup(entry, platform)
        )
>>>>>>> 8906f575
    return True


async def async_unload_entry(hass: HomeAssistantType, entry: ConfigEntry):
    """Unload a config entry."""
    unload_ok = await hass.config_entries.async_unload_platforms(entry, PLATFORMS)

    if unload_ok:
        acc = hass.data[DOMAIN]["api"]
        # no need to unload stand-alone chargers
        await asyncio.gather(*[i.cancel_stream() for i in acc.installs])

        for unsub in hass.data[DOMAIN]["producer"]:
            unsub()
        hass.data.pop(DOMAIN)

    return unload_ok


async def async_reload_entry(hass: HomeAssistantType, entry: ConfigEntry) -> None:
    """Reload config entry."""
    await async_unload_entry(hass, entry)
    await async_setup_entry(hass, entry)<|MERGE_RESOLUTION|>--- conflicted
+++ resolved
@@ -76,16 +76,7 @@
 async def async_setup_entry(hass: HomeAssistantType, entry: ConfigEntry) -> bool:
     """Set up zaptec as config entry."""
     await _dry_setup(hass, entry.data)
-<<<<<<< HEAD
     await hass.config_entries.async_forward_entry_setups(entry, PLATFORMS)
-=======
-
-    for platform in PLATFORMS:
-        _LOGGER.debug("Loading %s", platform)
-        hass.async_create_task(
-            hass.config_entries.async_forward_entry_setup(entry, platform)
-        )
->>>>>>> 8906f575
     return True
 
 
