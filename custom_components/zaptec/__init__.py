"""Zaptec component."""

from __future__ import annotations

import asyncio
from copy import copy
from datetime import timedelta
import logging
from typing import Any

from homeassistant.config_entries import ConfigEntry
from homeassistant.const import (
    CONF_PASSWORD,
    CONF_SCAN_INTERVAL,
    CONF_USERNAME,
    Platform,
)
from homeassistant.core import HomeAssistant, callback
from homeassistant.exceptions import (
    ConfigEntryAuthFailed,
    ConfigEntryError,
    ConfigEntryNotReady,
    HomeAssistantError,
)
from homeassistant.helpers import device_registry as dr, entity_registry as er
from homeassistant.helpers.aiohttp_client import async_get_clientsession
from homeassistant.helpers.debounce import Debouncer
from homeassistant.helpers.entity import DeviceInfo, EntityDescription
from homeassistant.helpers.typing import ConfigType
from homeassistant.helpers.update_coordinator import (
    CoordinatorEntity,
    DataUpdateCoordinator,
    UpdateFailed,
)
from homeassistant.util.ssl import get_default_context

<<<<<<< HEAD
from .api import (
    Account,
    AuthenticationError,
    Charger,
    Circuit,
    Installation,
    RequestConnectionError,
    RequestTimeoutError,
    ZaptecApiError,
    ZaptecBase,
)
=======
from .api import Account, Charger, Installation, ZaptecApiError, ZaptecBase
>>>>>>> 5772e79d
from .const import (
    API_TIMEOUT,
    CONF_CHARGERS,
    CONF_MANUAL_SELECT,
    CONF_PREFIX,
    DEFAULT_SCAN_INTERVAL,
    DOMAIN,
    MANUFACTURER,
    MISSING,
    REQUEST_REFRESH_DELAY,
)
from .services import async_setup_services, async_unload_services

_LOGGER = logging.getLogger(__name__)

PLATFORMS = [
    Platform.BINARY_SENSOR,
    Platform.BUTTON,
    # Platform.DEVICE_TRACKER,
    Platform.LOCK,
    # Platform.NOTIFY,
    Platform.NUMBER,
    # Platform.SELECT,
    Platform.SENSOR,
    Platform.SWITCH,
    Platform.UPDATE,
]


async def async_setup(hass: HomeAssistant, config: ConfigType) -> bool:
    """Set up integration."""
    if DOMAIN in hass.data:
        _LOGGER.info("Delete zaptec from your yaml")
    return True


async def async_setup_entry(hass: HomeAssistant, entry: ConfigEntry) -> bool:
    """Set up zaptec as config entry."""

    redacted_data = {**entry.data}
    for key in ("password", "username"):
        if key in redacted_data:
            redacted_data[key] = "********"

    _LOGGER.debug("Setting up entry %s: %s", entry.entry_id, redacted_data)

    # Create the Zaptec account object and log in
    account = Account(
        entry.data[CONF_USERNAME],
        entry.data[CONF_PASSWORD],
        client=async_get_clientsession(hass),
        max_time=entry.data.get(CONF_SCAN_INTERVAL, DEFAULT_SCAN_INTERVAL),
    )
    try:
        await account.login()
    except AuthenticationError as err:
        _LOGGER.error("Authentication failed: %s", err)
        raise ConfigEntryAuthFailed from err
    except (RequestTimeoutError, RequestConnectionError) as err:
        _LOGGER.error("Connection error: %s", err)
        raise ConfigEntryNotReady from err
    except ZaptecApiError as err:
        _LOGGER.error("Zaptec API error: %s", err)
        raise ConfigEntryError from err

    # Setup the coordinator handling the Zaptec data updates
    coordinator = ZaptecUpdateCoordinator(
        hass,
        entry=entry,
        account=account,
    )
    await coordinator.async_config_entry_first_refresh()

    hass.data.setdefault(DOMAIN, {})
    hass.data[DOMAIN][entry.entry_id] = coordinator

    # Setup services
    await async_setup_services(hass)

    # Setup all platforms
    await hass.config_entries.async_forward_entry_setups(entry, PLATFORMS)
    entry.async_on_unload(entry.add_update_listener(async_reload_entry))

    # Dump the full entity map to the debug log
    coordinator.log_entity_map()

    # Get a set of the circuit ids in the account to check for deprecated Circuit-devices
    circuit_id_set = coordinator.account.get_circuit_ids()

    # Clean up unused device entries with no entities
    device_registry = dr.async_get(hass)
    entity_registry = er.async_get(hass)

    device_entries = dr.async_entries_for_config_entry(
        device_registry, config_entry_id=entry.entry_id
    )
    for dev in device_entries:
        dev_entities = er.async_entries_for_device(
            entity_registry, dev.id, include_disabled_entities=True
        )
        zap_dev_id = list(dev.identifiers)[0][1]  # identifiers is a set with a single tuple ('zaptec', '<zaptec_id>')
        if not dev_entities:
            device_registry.async_remove_device(dev.id)
        elif zap_dev_id in circuit_id_set:
            _LOGGER.warning(f"Detected deprecated Circuit device {zap_dev_id}, removing device and associated entities")
            for ent in dev_entities:
                _LOGGER.debug(f"Deleting entity {ent.entity_id}")
                entity_registry.async_remove(ent.entity_id)
            device_registry.async_remove_device(dev.id)

    return True


async def async_unload_entry(hass: HomeAssistant, entry: ConfigEntry) -> bool:
    """Unload a config entry."""

    coordinator = hass.data[DOMAIN][entry.entry_id]
    await coordinator.cancel_streams()
    unload_ok = await hass.config_entries.async_unload_platforms(entry, PLATFORMS)

    if unload_ok:
        hass.data[DOMAIN].pop(entry.entry_id)

    await async_unload_services(hass)

    return unload_ok


async def async_reload_entry(hass: HomeAssistant, entry: ConfigEntry) -> None:
    """Reload config entry."""
    await hass.config_entries.async_reload(entry.entry_id)


class ZaptecUpdateCoordinator(DataUpdateCoordinator[None]):
    """Coordinator for Zaptec data updates."""

    def __init__(
        self, hass: HomeAssistant, *, entry: ConfigEntry, account: Account
    ) -> None:
        """Initialize account-wide Zaptec data updater."""
        self.account: Account = account
        self.streams: list[tuple[asyncio.Task, Installation]] = []
        self.entity_maps: dict[str, dict[str, ZaptecBaseEntity]] = {}

        super().__init__(
            hass,
            _LOGGER,
            name=f"{DOMAIN}-{entry.data['username']}",
            update_interval=timedelta(
                seconds=entry.data.get(CONF_SCAN_INTERVAL, DEFAULT_SCAN_INTERVAL)
            ),
            request_refresh_debouncer=Debouncer(
                hass,
                _LOGGER,
                cooldown=REQUEST_REFRESH_DELAY,
                immediate=False,
            ),
        )

    def register_entity(self, entity: ZaptecBaseEntity) -> None:
        """Register a new entity."""
        key = entity.zaptec_obj.id
        entitymap = self.entity_maps.setdefault(key, {})
        entitymap[entity.key] = entity

    def log_entity_map(self) -> None:
        """Log all registered entities."""
        _LOGGER.debug("Entity map:")
        for apiid, entitymap in self.entity_maps.items():
            zap_obj = self.account.map.get(apiid)
            if zap_obj:
                _LOGGER.debug("    %s  (%s, %s)", apiid, zap_obj.qual_id, zap_obj.name)
            else:
                _LOGGER.debug("    %s", apiid)
            for entity in sorted(entitymap.values(), key=lambda x: x.key):
                _LOGGER.debug("        %s  ->  %s", entity.key, entity.entity_id)

    def create_streams(self):
        """Create the streams for all installations."""
        for install in self.account.installations:
            if install.id in self.account.map:
                task = self.config_entry.async_create_background_task(
                    self.hass,
                    install.stream_main(
                        cb=self.stream_callback,
                        ssl_context=get_default_context(),
                    ),
                    name=f"Zaptec Stream for {install.qual_id}",
                )
                self.streams.append((task, install))

    async def cancel_streams(self):
        for task, install in self.streams:
            _LOGGER.debug("Cancelling stream for %s", install.qual_id)
            await install.stream_close()
            task.cancel()
            try:
                await task
            except asyncio.CancelledError:
                pass

    @callback
    async def stream_callback(self, event):
        """Handle new update event from the zaptec stream. The zaptec objects
        are updated in-place prior to this callback being called.
        """
        self.async_update_listeners()

        # FIXME: Seems its needed to poll for updates, however this should
        # not be called every time a stream update is received. It should
        # update immediately and then throttle the next updates.
        #
        # await self.async_request_refresh()

    async def _first_time_setup(self) -> None:
        """Run the first time setup for the coordinator."""
        _LOGGER.debug("Running first time setup")

        # Build the Zaptec hierarchy
        await self.account.build()

        # Get the list if chargers to include
        chargers = None
        if self.config_entry.data.get(CONF_MANUAL_SELECT, False):
            chargers = self.config_entry.data.get(CONF_CHARGERS)

        # Selected chargers to add
        if chargers is not None:
            _LOGGER.debug("Configured chargers: %s", chargers)
            want = set(chargers)
            all_objects = set(self.account.map.keys())

            # Log if there are any objects listed not found in Zaptec
            not_present = want - all_objects
            if not_present:
                _LOGGER.error("Charger objects %s not found", not_present)

            # Calculate the objects to keep. From the list of chargers
            # we want to keep, we also want to keep the circuit and
            # installation objects.
            keep = set()
            for charger in self.account.get_chargers():
                if charger.id in want:
                    keep.add(charger.id)
                    if charger.circuit:
                        keep.add(charger.circuit.id)
                        if charger.circuit.installation:
                            keep.add(charger.circuit.installation.id)

            if not keep:
                _LOGGER.error("No zaptec objects will be added")

            # Unregister all discovered objects not in the keep list
            for objid in all_objects:
                if objid not in keep:
                    _LOGGER.debug("Unregistering: %s", objid)
                    self.account.unregister(objid)

        # Setup the stream subscription
        self.create_streams()

    async def _async_update_data(self) -> None:
        """Fetch data from Zaptec."""

        try:
            # This timeout is only a safeguard against the API methods locking
            # up. The API methods themselves have their own timeouts.
            async with asyncio.timeout(10 * API_TIMEOUT):
                # Run this only once, when the coordinator is first set up
                # to fetch the zaptec account data
                if not self.account.is_built:
<<<<<<< HEAD
                    await self._first_time_setup()
=======
                    # Build the Zaptec hierarchy
                    await self.account.build()

                    # Get the list if chargers to include
                    chargers = None
                    if self.config_entry.data.get(CONF_MANUAL_SELECT, False):
                        chargers = self.config_entry.data.get(CONF_CHARGERS)

                    # Selected chargers to add
                    if chargers is not None:
                        _LOGGER.debug("Configured chargers: %s", chargers)
                        want = set(chargers)
                        all_objects = set(self.account.map.keys())

                        # Log if there are any objects listed not found in Zaptec
                        not_present = want - all_objects
                        if not_present:
                            _LOGGER.error("Charger objects %s not found", not_present)

                        # Calculate the objects to keep. From the list of chargers we
                        # want to keep, we also want to keep the installation objects.
                        keep = set()
                        for charger in self.account.get_chargers():
                            if charger.id in want:
                                keep.add(charger.id)
                                if charger.installation:
                                    keep.add(charger.installation.id)

                        if not keep:
                            _LOGGER.error("No zaptec objects will be added")

                        # Unregister all discovered objects not in the keep list
                        for objid in all_objects:
                            if objid not in keep:
                                _LOGGER.debug("Unregistering: %s", objid)
                                self.account.unregister(objid)

                    # Setup the stream subscription
                    for install in self.account.installations:
                        if install.id in self.account.map:
                            await install.stream(cb=self._stream_update,
                                                 ssl_context=get_default_context())
>>>>>>> 5772e79d

                # Fetch updates
                _LOGGER.debug("Polling from Zaptec")
                await self.account.update_states()

        except ZaptecApiError as err:
            _LOGGER.exception(
                "Fetching data failed: %s: %s", type(err).__qualname__, err
            )
            raise UpdateFailed(err) from err


class ZaptecBaseEntity(CoordinatorEntity[ZaptecUpdateCoordinator]):
    coordinator: ZaptecUpdateCoordinator
    zaptec_obj: ZaptecBase
    entity_description: EntityDescription
    _attr_has_entity_name = True
    _prev_value: Any = MISSING

    def __init__(
        self,
        coordinator: ZaptecUpdateCoordinator,
        zaptec_object: ZaptecBase,
        description: EntityDescription,
        device_info: DeviceInfo,
    ) -> None:
        super().__init__(coordinator)

        self.zaptec_obj = zaptec_object
        self.entity_description = description
        self._attr_unique_id = f"{zaptec_object.id}_{description.key}"
        self._attr_device_info = device_info

        # Call this last if the inheriting class needs to do some addition
        # initialization
        self._post_init()

    def _post_init(self) -> None:
        """Called after the entity has been initialized. Implement this for a
        custom light-weight init in the inheriting class.
        """

    async def async_added_to_hass(self) -> None:
        """Callback when entity is registered in HA"""
        await super().async_added_to_hass()

        # Register the entity with the coordinator
        self.coordinator.register_entity(self)

        # Log the add of the entity
        _LOGGER.debug(
            "    Added %s from %s",
            self.entity_id,
            self.zaptec_obj.qual_id,
        )

    @callback
    def _handle_coordinator_update(self) -> None:
        try:
            self._update_from_zaptec()
        except Exception as exc:
            raise HomeAssistantError(f"Error updating entity {self.key}") from exc
        super()._handle_coordinator_update()

    @callback
    def _update_from_zaptec(self) -> None:
        """Called when the coordinator has new data. Implement this in the
        inheriting class to update the entity state.
        """

    @callback
    def _get_zaptec_value(self, *, default=MISSING, key=None):
        """Helper to retrieve the value from the Zaptec object. This is to
        be called from _handle_coordinator_update() in the inheriting class.
        It will fetch the attr given by the entity description key.
        """
        obj = self.zaptec_obj
        key = key or self.key
        for k in key.split("."):
            # Do dict because some object contains sub-dicts which must
            # be handled differently than attributes
            if isinstance(obj, dict):
                if default is MISSING:
                    obj = obj[k]
                else:
                    obj = obj.get(k, default)
            else:
                if default is MISSING:
                    obj = getattr(obj, k)
                else:
                    obj = getattr(obj, k, default)
            if obj is default:
                return obj
        return obj

    @callback
    def _log_value(self, value, force=False):
        """Helper to log a new value. This is to be called from
        _handle_coordinator_update() in the inheriting class.
        """
        prev = self._prev_value
        if force or value != prev:
            self._prev_value = value
            # Only logs when the value changes
            _LOGGER.debug(
                "    %s  =  <%s> %s   from %s",
                self.entity_id,
                type(value).__qualname__,
                value,
                self.zaptec_obj.qual_id,
            )

    @callback
    def _log_unavailable(self):
        """Helper to log when unavailable."""
        _LOGGER.debug(
            "    %s  =  UNAVAILABLE   in %s",
            self.entity_id,
            self.zaptec_obj.qual_id,
        )

    @property
    def key(self):
        """Helper to retrieve the key from the entity description."""
        return self.entity_description.key

    @classmethod
    def create_from_descriptions(
        cls,
        descriptions: list[EntityDescription],
        coordinator: ZaptecUpdateCoordinator,
        zaptec_obj: ZaptecBase,
        device_info: DeviceInfo,
    ) -> list[ZaptecBaseEntity]:
        """Helper factory to create a list of entities from a list of
        EntityDescription objects.
        """

        # Calculate the prefix to use for the entity name
        prefix = coordinator.config_entry.data.get(CONF_PREFIX, "").rstrip()
        if prefix:
            prefix = prefix + " "

        # Start with the common device info and append the provided device info
        dev_info = DeviceInfo(
            manufacturer=MANUFACTURER,
            identifiers={(DOMAIN, zaptec_obj.id)},
            name=prefix + zaptec_obj.name,
        )
        dev_info.update(device_info)

        entities: list[ZaptecBaseEntity] = []
        for description in descriptions:
            # Use provided class if it exists, otherwise use the class this
            # function was called from
            klass: type[ZaptecBaseEntity] = getattr(description, "cls", cls) or cls
            entity = klass(coordinator, zaptec_obj, copy(description), dev_info)
            entities.append(entity)

        return entities

    @classmethod
    def create_from_zaptec(
        cls,
        coordinator: ZaptecUpdateCoordinator,
        installation_descriptions: list[EntityDescription],
        charger_descriptions: list[EntityDescription],
    ) -> list[ZaptecBaseEntity]:
        """Helper factory to populate the listed entities for the detected
        Zaptec devices. It sets the proper device info on the installation
        and charger objects in order for them to be grouped in HA.
        """
        entities = []

        # Iterate over every zaptec object in the account mapping and add
        # the listed entities for each object type
        for obj in coordinator.account.map.values():
            if isinstance(obj, Installation):
                info = DeviceInfo(model=f"{obj.name} Installation")

                entities.extend(
                    cls.create_from_descriptions(
                        installation_descriptions,
                        coordinator,
                        obj,
                        info,
                    )
                )

            elif isinstance(obj, Charger):
                info = DeviceInfo(model=f"{obj.name} Charger")
                if obj.installation:
                    info["via_device"] = (DOMAIN, obj.installation.id)

                entities.extend(
                    cls.create_from_descriptions(
                        charger_descriptions,
                        coordinator,
                        obj,
                        info,
                    )
                )

            else:
                _LOGGER.error("Unknown zaptec object type: %s", type(obj).__qualname__)

        return entities<|MERGE_RESOLUTION|>--- conflicted
+++ resolved
@@ -34,21 +34,16 @@
 )
 from homeassistant.util.ssl import get_default_context
 
-<<<<<<< HEAD
 from .api import (
     Account,
     AuthenticationError,
     Charger,
-    Circuit,
     Installation,
     RequestConnectionError,
     RequestTimeoutError,
     ZaptecApiError,
     ZaptecBase,
 )
-=======
-from .api import Account, Charger, Installation, ZaptecApiError, ZaptecBase
->>>>>>> 5772e79d
 from .const import (
     API_TIMEOUT,
     CONF_CHARGERS,
@@ -293,10 +288,8 @@
             for charger in self.account.get_chargers():
                 if charger.id in want:
                     keep.add(charger.id)
-                    if charger.circuit:
-                        keep.add(charger.circuit.id)
-                        if charger.circuit.installation:
-                            keep.add(charger.circuit.installation.id)
+                    if charger.installation:
+                        keep.add(charger.installation.id)
 
             if not keep:
                 _LOGGER.error("No zaptec objects will be added")
@@ -320,52 +313,7 @@
                 # Run this only once, when the coordinator is first set up
                 # to fetch the zaptec account data
                 if not self.account.is_built:
-<<<<<<< HEAD
                     await self._first_time_setup()
-=======
-                    # Build the Zaptec hierarchy
-                    await self.account.build()
-
-                    # Get the list if chargers to include
-                    chargers = None
-                    if self.config_entry.data.get(CONF_MANUAL_SELECT, False):
-                        chargers = self.config_entry.data.get(CONF_CHARGERS)
-
-                    # Selected chargers to add
-                    if chargers is not None:
-                        _LOGGER.debug("Configured chargers: %s", chargers)
-                        want = set(chargers)
-                        all_objects = set(self.account.map.keys())
-
-                        # Log if there are any objects listed not found in Zaptec
-                        not_present = want - all_objects
-                        if not_present:
-                            _LOGGER.error("Charger objects %s not found", not_present)
-
-                        # Calculate the objects to keep. From the list of chargers we
-                        # want to keep, we also want to keep the installation objects.
-                        keep = set()
-                        for charger in self.account.get_chargers():
-                            if charger.id in want:
-                                keep.add(charger.id)
-                                if charger.installation:
-                                    keep.add(charger.installation.id)
-
-                        if not keep:
-                            _LOGGER.error("No zaptec objects will be added")
-
-                        # Unregister all discovered objects not in the keep list
-                        for objid in all_objects:
-                            if objid not in keep:
-                                _LOGGER.debug("Unregistering: %s", objid)
-                                self.account.unregister(objid)
-
-                    # Setup the stream subscription
-                    for install in self.account.installations:
-                        if install.id in self.account.map:
-                            await install.stream(cb=self._stream_update,
-                                                 ssl_context=get_default_context())
->>>>>>> 5772e79d
 
                 # Fetch updates
                 _LOGGER.debug("Polling from Zaptec")
