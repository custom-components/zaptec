--- conflicted
+++ resolved
@@ -1183,7 +1183,6 @@
         if missing_chargers := (have_chargers - new_chargers):
             _LOGGER.warning("These chargers are no longer available: %s", missing_chargers)
             _LOGGER.warning("To remove them, please restart the integration.")
-<<<<<<< HEAD
 
         # Find the installation based chargers
         installation_chargers = set(
@@ -1219,10 +1218,6 @@
                 )
                 charger.installation = installation
                 installation.chargers.append(charger)
-=======
-        if extra_chargers := (new_chargers - have_chargers):
-            _LOGGER.warning("These standalone chargers will not be added: %s", extra_chargers)
->>>>>>> 30ee8e77
 
         # Update the observation, settings and commands ids based on the
         # discovered device types.
