--- conflicted
+++ resolved
@@ -47,21 +47,12 @@
     _log_attribute = "_attr_native_value"
 
     # See ZCONST.charger_operation_modes for possible values
-<<<<<<< HEAD
-    CHARGE_MODE_ICON_MAP = {
+    CHARGE_MODE_ICON_MAP: ClassVar[dict[str, str]] = {
         "unknown": "mdi:help-rhombus-outline",
         "disconnected": "mdi:power-plug-off",
         "connected_requesting": "mdi:timer-sand",
         "connected_charging": "mdi:lightning-bolt",
         "connected_finished": "mdi:battery-charging-100",
-=======
-    CHARGE_MODE_ICON_MAP: ClassVar[dict[str, str]] = {
-        "Unknown": "mdi:help-rhombus-outline",
-        "Disconnected": "mdi:power-plug-off",
-        "Connected_Requesting": "mdi:timer-sand",
-        "Connected_Charging": "mdi:lightning-bolt",
-        "Connected_Finished": "mdi:battery-charging-100",
->>>>>>> 75bd872a
     }
 
     @callback
