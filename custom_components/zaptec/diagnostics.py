"""Diagnostics support for Zaptec."""

from __future__ import annotations

import traceback
from typing import Any, TypeVar, cast

# to Support running this as a script.
if __name__ != "__main__":
    from homeassistant.config_entries import ConfigEntry
    from homeassistant.core import HomeAssistant
    from homeassistant.helpers.device_registry import DeviceEntry

from . import ZaptecUpdateCoordinator
from .api import ZCONST, Zaptec
from .const import DOMAIN

T = TypeVar("T")

# IF this is true, the output data will be redacted.
DO_REDACT = True

# If this is set to True, the redacted data will be included in the output.
# USE WITH CAUTION! This will include sensitive data in the output.
INCLUDE_REDACTS = False


class Redactor:
    """Class to handle redaction of sensitive data."""

    # Data fields that must be redacted from the output
    REDACT_KEYS = [
        "Address",
        "ChargerId",
        "ChargerCurrentUserUuid",
        "CircuitId",
        "City",
        "DeviceId",
        "Id",
        "ID",
        "InstallationId",
        "InstallationName",
        "Latitude",
        "LogoBase64",
        "Longitude",
        "LteIccid",
        "LteImei",
        "LteImsi",
        "MacWiFi",
        "MacMain",
        "MacPlcModuleGrid",
        "MID",
        "Name",
        "NewChargeCard",
        "PilotTestResults",
        "Pin",
        "ProductionTestResults",
        "SerialNo",
        "ZipCode",
    ]

    # Never redact these words
    NEVER_REDACT = [
        None,
        True,
        False,
        "true",
        "false",
        "0",
        "0.",
        "0.0",
        0,
        0.0,
        "1",
        "1.",
        1,
        1.0,
        "",
    ]

    # Keys that will be looked up into the observer id dict
    OBS_KEYS = ["SettingId", "StateId"]

    # Key names that will be redacted if they the dict has a OBS_KEY entry
    # and it is in the REDACT_KEYS list.
    VALUES = [
        "Value",
        "ValueAsString",
    ]

    def __init__(self, do_redact: bool, obs_ids: dict[str, str]):
        self.do_redact = do_redact
        self.obs_ids = obs_ids
        self.redacts = {}
        self.redact_info = {}

    def add_redact(self, obj, ctx=None, key=None, redact=None) -> str:
        """Add a new redaction to the list."""
        if not redact:
            redact = f"<--Redact #{len(self.redacts) + 1}-->"
        self.redacts[obj] = redact
        self.redact_info[redact] = {  # For statistics only
            "text": obj,
            "from": f"{key} in {ctx}" if key else ctx,
        }
        return redact

    def redact(self, obj: T, ctx=None, key=None, secondpass=False) -> T:
        """Redact the object if it is present in the redacted dict.
        A new redaction is created if make_new is not None. ctx is
        for logging output.
        """

        if not self.do_redact:
            return obj

        if isinstance(obj, (tuple, list)):
            # Redact each element in the list
            return cast(
                T,
                [self.redact(k, ctx=ctx, key=key, secondpass=secondpass) for k in obj],
            )

        if isinstance(obj, dict):
            # Redact each value in the dict. Unless secondpass is set, the keys
            # are checked if they are in the REDACT_KEYS list.
            return cast(
                T,
                {
                    k: self.redact(
                        v,
                        ctx=ctx,
                        key=k if not secondpass else key,
                        secondpass=secondpass,
                    )
                    for k, v in obj.items()
                },
            )

        # Check if the object is already redacted
        if obj in self.redacts:
            return self.redacts[obj]

        # Check if new redaction is needed
        if key and key in self.REDACT_KEYS and obj not in self.NEVER_REDACT:
            return cast(T, self.add_redact(obj, ctx=ctx, key=key))

        # Check if the string contains a redacted string
        if isinstance(obj, str):
            for k, v in self.redacts.items():
                if isinstance(k, str) and k in obj:
                    obj = obj.replace(k, v)

        return obj

    def redact_statelist(self, objs, ctx=None):
        """Redact the special state list objects."""
        for obj in objs:
            for key in self.OBS_KEYS:
                if key not in obj:
                    continue
                keyv = self.obs_ids.get(obj[key])
                if keyv is not None:
                    obj[key] = f"{obj[key]} ({keyv})"
                if keyv not in self.REDACT_KEYS:
                    continue
                for value in self.VALUES:
                    if value not in obj:
                        continue
                    obj[value] = self.redact(obj[value], key=obj[key], ctx=ctx)
        return objs


async def async_get_device_diagnostics(
    hass: HomeAssistant, config_entry: ConfigEntry, device: DeviceEntry
) -> dict[str, Any]:
    """Return diagnostics for a device."""

    out = {}
    coordinator: ZaptecUpdateCoordinator = hass.data[DOMAIN][config_entry.entry_id]
    zaptec: Zaptec = coordinator.zaptec

    # Helper to redact the output data
    red = Redactor(DO_REDACT, ZCONST.observations)

    def add_failure(out, err):
        out.setdefault("failures", []).append(
            {
                "exception": type(err).__name__,
                "err": str(err),
                "tb": list(traceback.format_exc().splitlines()),
            }
        )

    #
    #  PRE SEED OBJECT IDS FOR REDACTION
    #
    try:
        for id, obj in zaptec.map.items():
            red.add_redact(id, ctx="preseed", redact=f"<--{obj.qual_id}-->")
    except Exception as err:
        add_failure(out, err)

    #
    #  API FETCHING
    #
    try:
        api = out.setdefault("api", {})

        async def req(url):
            try:
<<<<<<< HEAD
                result = await zaptec.request(url)
=======
                result = await zaptec._request(url)
>>>>>>> fcd20d45
                if not isinstance(result, (dict, list)):
                    return {
                        "type error": f"Expected dict, got type {type(result).__name__}, value {result}",
                    }
                return result
            except Exception as err:
                return {
                    "exception": type(err).__name__,
                    "err": str(err),
                    "tb": list(traceback.format_exc().splitlines()),
                }

        def add(url, obj, ctx=None):
            api[red.redact(url, ctx=ctx)] = red.redact(obj, ctx=ctx)

        data = await req(url := "installation")
        installation_ids = [inst["Id"] for inst in data.get("Data", [])]
        add(url, data, ctx="installation")

        charger_in_circuits_ids = []
        for inst_id in installation_ids:
            data = await req(url := f"installation/{inst_id}/hierarchy")

            for circuit in data.get("Circuits", []):
                add(f"circuits/{circuit['Id']}", circuit, ctx="circuit")
                for charger in circuit.get("Chargers", []):
                    charger_in_circuits_ids.append(charger["Id"])

            add(url, data, ctx="hierarchy")

            data = await req(url := f"installation/{inst_id}")
            add(url, data, ctx="installation")

        data = await req(url := "chargers")
        charger_ids = [charger["Id"] for charger in data.get("Data", [])]
        add(url, data, ctx="chargers")

        for charger_id in set([*charger_ids, *charger_in_circuits_ids]):
            data = await req(url := f"chargers/{charger_id}")
            add(url, data, ctx="charger")

            data = await req(url := f"chargers/{charger_id}/state")
            red.redact_statelist(data, ctx="state")
            add(url, data, ctx="state")

    except Exception as err:
        add_failure(out, err)

    #
    #  MAPPINGS
    #
    try:

        def addmap(k, v):
            obj = {
                "__key": k,
                "qual_id": v.qual_id,
            }
            obj.update(v._attrs)
            return obj

        out.setdefault(
            "maps",
            [red.redact(addmap(k, v), ctx="maps") for k, v in zaptec.map.items()],
        )
    except Exception as err:
        add_failure(out, err)

    #
    #  ENTITY MAP
    #
    try:

        def add_key(k):
            v = zaptec.map.get(k)
            if v is None:
                return k
            return v.qual_id

        def entity_info(entity):
            return {
                "entity_id": entity.entity_id,
                "name": entity.name,
                "unique_id": entity.unique_id,
            }

        out.setdefault(
            "entity_map",
            {
                red.redact(add_key(k), ctx="entity_map"): red.redact(
                    {a: entity_info(b) for a, b in v.items()}
                )
                for k, v in coordinator.entity_maps.items()
            },
        )
    except Exception as err:
        add_failure(out, err)

    #
    #  2ND PASS
    #
    try:
        # 2nd pass to replace any newer redacted text within the output.
        out = red.redact(out, secondpass=True)
    except Exception as err:
        add_failure(out, err)

    #
    #  REDACTED DATA
    #
    try:
        if INCLUDE_REDACTS:
            out.setdefault("redacts", red.redact_info)
    except Exception as err:
        add_failure(out, err)

    return out


if __name__ == "__main__":
    # Just to execute the script manually. Must be run using
    # python -m custom_components.zaptec.diagnostics
    import asyncio
    import os
    from dataclasses import dataclass
    from pprint import pprint

    import aiohttp

    async def gogo():
        username = os.environ.get("zaptec_username")
        password = os.environ.get("zaptec_password")
        zaptec = Zaptec(
            username,
            password,
            client=aiohttp.ClientSession(connector=aiohttp.TCPConnector(ssl=False)),
        )
        await zaptec.build()

        try:
            #
            # Mocking to pretend to be a hass instance
            #
            @dataclass
            class FakeHass:
                data: dict

            @dataclass
            class FakeConfig:
                entry_id: str

            @dataclass
            class FakeCoordinator:
                zaptec: Zaptec
                entity_maps: dict[str, dict[str, Any]]

            coordinator = FakeCoordinator(
                zaptec=zaptec,
                entity_maps={},
            )
            config = FakeConfig(entry_id="")
            hass = FakeHass(data={DOMAIN: {config.entry_id: coordinator}})

            # Get the diagnostics info
            out = await async_get_device_diagnostics(hass, config, None)
            pprint(out)

        finally:
            await zaptec._client.close()

    asyncio.run(gogo())<|MERGE_RESOLUTION|>--- conflicted
+++ resolved
@@ -209,11 +209,7 @@
 
         async def req(url):
             try:
-<<<<<<< HEAD
                 result = await zaptec.request(url)
-=======
-                result = await zaptec._request(url)
->>>>>>> fcd20d45
                 if not isinstance(result, (dict, list)):
                     return {
                         "type error": f"Expected dict, got type {type(result).__name__}, value {result}",
