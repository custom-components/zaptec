"""Zaptec integration constants."""

from __future__ import annotations

NAME = "zaptec"
VERSION = "0.7.4"
ISSUEURL = "https://github.com/custom-components/zaptec/issues"

DOMAIN = "zaptec"
MANUFACTURER = "Zaptec"

TOKEN_URL = "https://api.zaptec.com/oauth/token"
API_URL = "https://api.zaptec.com/api/"
CONST_URL = "https://api.zaptec.com/api/constants"

API_RETRIES = 9  # Corresponds to median ~31 seconds of retries before giving up
"""Number of retries for API requests."""

API_RETRY_INIT_DELAY = 0.01
"""Initial delay for the first API retry."""

API_RETRY_FACTOR = 2.3
"""Factor for exponential backoff in API retries."""

API_RETRY_JITTER = 0.1
"""Jitter to add to the API retry delay to avoid thundering herd problem."""

API_RETRY_MAXTIME = 600
"""Maximum time to wait for API retries."""

API_TIMEOUT = 10
"""The maximum time to wait for a response from the API."""

<<<<<<< HEAD
API_RATELIMIT_PERIOD = 1 
=======
API_RATELIMIT_PERIOD = 1
>>>>>>> 83e5bf1a
"""Period in seconds for the bursting API rate limit."""

API_RATELIMIT_MAX_REQUEST_RATE = 10
"""Maximum number of requests allowed per API rate limit period."""

DEFAULT_SCAN_INTERVAL = 60
"""Default scan interval for state updates."""

# This sets the delay after doing actions and the poll of updated values.
# It was 0.3 and evidently that is a bit too fast for Zaptec cloud to handle.
REQUEST_REFRESH_DELAY = 1
"""Delay after doing actions and the poll of updated values."""

CONF_MANUAL_SELECT = "manual_select"
CONF_CHARGERS = "chargers"
CONF_PREFIX = "prefix"


class Missing:
    """Singleton class representing a missing value."""


MISSING = Missing()

TRUTHY = ["true", "1", "on", "yes", 1, True]
FALSY = ["false", "0", "off", "no", 0, False]

# Charger state attributes that should be excluded from being set as sensor
# attributes. Use strings.
CHARGER_EXCLUDES = {
    "854",  # PilotTestResults
    "900",  # ProductionTestResults
    "980",  # MIDCalibration
}<|MERGE_RESOLUTION|>--- conflicted
+++ resolved
@@ -31,11 +31,7 @@
 API_TIMEOUT = 10
 """The maximum time to wait for a response from the API."""
 
-<<<<<<< HEAD
-API_RATELIMIT_PERIOD = 1 
-=======
 API_RATELIMIT_PERIOD = 1
->>>>>>> 83e5bf1a
 """Period in seconds for the bursting API rate limit."""
 
 API_RATELIMIT_MAX_REQUEST_RATE = 10
