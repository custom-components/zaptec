"""Zaptec integration constants."""
from __future__ import annotations

NAME = "zaptec"
VERSION = "0.7.4"
ISSUEURL = "https://github.com/custom-components/zaptec/issues"

DOMAIN = "zaptec"
MANUFACTURER = "Zaptec"

TOKEN_URL = "https://api.zaptec.com/oauth/token"
API_URL = "https://api.zaptec.com/api/"
CONST_URL = "https://api.zaptec.com/api/constants"

<<<<<<< HEAD
API_RETRIES = 5
"""Number of retries for API requests."""

=======
API_RETRIES = 9  # Corresponds to median ~31 seconds of retries before giving up
API_RETRY_INIT_DELAY = 0.01
>>>>>>> 5772e79d
API_RETRY_FACTOR = 2.3
"""Factor for exponential backoff in API retries."""

API_RETRY_INIT_DELAY = 0.01
"""Initial delay for the first API retry."""

API_RETRY_JITTER = 0.1
"""Jitter to add to the API retry delay to avoid thundering herd problem."""

API_RETRY_MAXTIME = 600
"""Maximum time to wait for API retries."""

API_TIMEOUT = 10
<<<<<<< HEAD
"""The maximum time to wait for a response from the API."""
=======
API_RATELIMIT_PERIOD = 1 
API_RATELIMIT_MAX_REQUEST_RATE = 10
>>>>>>> 5772e79d

DEFAULT_SCAN_INTERVAL = 60
"""Default scan interval for state updates."""

# This sets the delay after doing actions and the poll of updated values.
# It was 0.3 and evidently that is a bit too fast for Zaptec cloud to handle.
REQUEST_REFRESH_DELAY = 1
"""Delay after doing actions and the poll of updated values."""

CONF_MANUAL_SELECT = "manual_select"
CONF_CHARGERS = "chargers"
CONF_PREFIX = "prefix"


class Missing:
    """Singleton class representing a missing value."""


MISSING = Missing()

TRUTHY = ["true", "1", "on", "yes", 1, True]
FALSY = ["false", "0", "off", "no", 0, False]

# Charger state attributes that should be excluded from being set as sensor
# attributes. Use strings.
CHARGER_EXCLUDES = {
    "854",  # PilotTestResults
    "900",  # ProductionTestResults
    "980",  # MIDCalibration
}<|MERGE_RESOLUTION|>--- conflicted
+++ resolved
@@ -12,19 +12,14 @@
 API_URL = "https://api.zaptec.com/api/"
 CONST_URL = "https://api.zaptec.com/api/constants"
 
-<<<<<<< HEAD
-API_RETRIES = 5
+API_RETRIES = 9  # Corresponds to median ~31 seconds of retries before giving up
 """Number of retries for API requests."""
-
-=======
-API_RETRIES = 9  # Corresponds to median ~31 seconds of retries before giving up
-API_RETRY_INIT_DELAY = 0.01
->>>>>>> 5772e79d
-API_RETRY_FACTOR = 2.3
-"""Factor for exponential backoff in API retries."""
 
 API_RETRY_INIT_DELAY = 0.01
 """Initial delay for the first API retry."""
+
+API_RETRY_FACTOR = 2.3
+"""Factor for exponential backoff in API retries."""
 
 API_RETRY_JITTER = 0.1
 """Jitter to add to the API retry delay to avoid thundering herd problem."""
@@ -33,12 +28,13 @@
 """Maximum time to wait for API retries."""
 
 API_TIMEOUT = 10
-<<<<<<< HEAD
 """The maximum time to wait for a response from the API."""
-=======
+
 API_RATELIMIT_PERIOD = 1 
+"""Period in seconds for the bursting API rate limit."""
+
 API_RATELIMIT_MAX_REQUEST_RATE = 10
->>>>>>> 5772e79d
+"""Maximum number of requests allowed per API rate limit period."""
 
 DEFAULT_SCAN_INTERVAL = 60
 """Default scan interval for state updates."""
